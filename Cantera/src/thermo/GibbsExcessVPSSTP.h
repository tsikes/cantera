--- conflicted
+++ resolved
@@ -304,7 +304,6 @@
       err("getdlnActCoeffdT");
     }
 
-<<<<<<< HEAD
     //! Get the array of derivatives of the log activity coefficients with respect to the log of the species mole numbers
     /*!
      * Implementations should take the derivative of the logarithm of the activity coefficient with respect to a
@@ -326,44 +325,6 @@
      */
     virtual void getdlnActCoeffdlnN(const int ld, doublereal * const dlnActCoeffdlnN) const {
       err(" getdlnActCoeffdlnN: nonzero and nonimplemented");
-=======
-    //! Get the array of change in the log activity coefficients w.r.t. change in state (change temp, change mole fractions)
-    /*!
-     * This function is a virtual class, but it first appears in GibbsExcessVPSSTP
-     * class and derived classes from GibbsExcessVPSSTP.
-     *
-     * This function is a virtual method.  For ideal mixtures 
-     * (unity activity coefficients), this can gradX/X.  
-     *
-     * @param dT    Input of temperature change
-     * @param dX    Input vector of changes in mole fraction. length = m_kk
-     * @param dlnActCoeff    Output vector of derivatives of the 
-     *                         log Activity Coefficients. length = m_kk
-     */
-    virtual void getdlnActCoeff(const doublereal dT, const doublereal * const dX, doublereal *dlnActCoeff) const {
-      err("getdlnActCoeff");
-    }
- 
-    //! Get the array of log concentration-like derivatives of the 
-    //! log activity coefficients
-    /*!
-     * This function is a virtual method.  For ideal mixtures 
-     * (unity activity coefficients), this can return zero.  
-     * Implementations should take the derivative of the 
-     * logarithm of the activity coefficient with respect to the 
-     * logarithm of the concentration-like variable (i.e. mole fraction,
-     * molality, etc.) that represents the standard state.  
-     * This quantity is to be used in conjunction with derivatives of 
-     * that concentration-like variable when the derivative of the chemical 
-     * potential is taken.  
-     *
-     *  units = dimensionless
-     *
-     * @param dlnActCoeffdlnN    Output vector of derivatives of the 
-     *                         log Activity Coefficients. length = m_kk
-     */
-    virtual void getdlnActCoeffdlnN(doublereal *dlnActCoeffdlnN) const {
-      err("getdlnActCoeffdlnN");
     }
 
     //! Get the array of log concentration-like derivatives of the 
@@ -386,7 +347,6 @@
      */
     virtual void getdlnActCoeffdlnX(doublereal *dlnActCoeffdlnX) const {
       err("getdlnActCoeffdlnX");
->>>>>>> fa563094
     }
  
 
@@ -612,7 +572,6 @@
 
     //! Storage for the current derivative values of the 
     //! gradients with respect to logarithm of the mole fraction of the 
-<<<<<<< HEAD
     //! log of the activity coefficients of the species  @deprecated
     mutable std::vector<doublereal> dlnActCoeffdlnN_diag_;
 
@@ -627,15 +586,6 @@
      *  dlnActCoeffdlnN_(k, m)  is the derivative of ln(gamma_k) wrt ln mole number of species m
      */
     mutable Array2D dlnActCoeffdlnN_;
-=======
-    //! log of theactivity coefficients of the species
-    mutable std::vector<doublereal> dlnActCoeffdlnN_Scaled_;
-
-    //! Storage for the current derivative values of the 
-    //! gradients with respect to logarithm of the mole fraction of the 
-    //! log of theactivity coefficients of the species
-    mutable std::vector<doublereal> dlnActCoeffdlnX_Scaled_;
->>>>>>> fa563094
 
     //! Temporary storage space that is fair game
     mutable std::vector<doublereal> m_pp;
