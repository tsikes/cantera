/**
 *   @file PureFluidPhase.cpp
 *   Definitions for a ThermoPhase object for a pure fluid phase consisting 
 *   of gas, liquid, mixed-gas-liquid
 *   and supercritical fluid (see \ref thermoprops 
 *   and class \link Cantera::PureFluidPhase PureFluidPhase\endlink).
 */
#include "xml.h"
#include "PureFluidPhase.h"

#ifdef WITH_PURE_FLUIDS

#include "../../../ext/tpx/Sub.h"
#include "../../../ext/tpx/utils.h"

#include <cstdlib>
#include <iomanip>

<<<<<<< HEAD
using namespace std;
=======
using std::string;
using std::endl;
using std::setw;
>>>>>>> 8f5c6f4d

namespace Cantera {

  // Base Constructor
  PureFluidPhase::PureFluidPhase() :
    ThermoPhase(), 
    m_sub(0),
    m_subflag(0), 
    m_mw(-1.0), 
    m_verbose(false)
  {
  }

  // CopyConstructor
  PureFluidPhase::PureFluidPhase(const PureFluidPhase& right) :
    ThermoPhase(), 
    m_sub(0),
    m_subflag(0), 
    m_mw(-1.0), 
    m_verbose(false)
  {
    *this = right;
  }

  //! Assignment operator
  /*!
   * @param right Object to be copied
   */
  PureFluidPhase& PureFluidPhase::operator=(const PureFluidPhase& right) {
    if (&right != this) {
      ThermoPhase::operator=(right);
      if (m_sub) {
	delete m_sub;
      }
      m_subflag    = right.m_subflag;
      m_sub        = tpx::GetSub(m_subflag);
      m_mw         = right.m_mw;
      m_verbose    = right.m_verbose;
    }
    return *this;
  }
  
  // Duplicator from the %ThermoPhase parent class
  /*
   * Given a pointer to a %ThermoPhase object, this function will
   * duplicate the %ThermoPhase object and all underlying structures.
   * This is basically a wrapper around the copy constructor.
   *
   * @return returns a pointer to a %ThermoPhase
   */
  ThermoPhase *PureFluidPhase::duplMyselfAsThermoPhase() const {
    PureFluidPhase *igp = new PureFluidPhase(*this);
    return (ThermoPhase *) igp;
  }




  PureFluidPhase::~PureFluidPhase() {
    delete m_sub; 
  }

  void PureFluidPhase::
  initThermo() {
    if (m_sub) delete m_sub;
    m_sub = tpx::GetSub(m_subflag);
    if (m_sub == 0) {
      throw CanteraError("PureFluidPhase::initThermo",
			 "could not create new substance object.");
    }
    m_mw = m_sub->MolWt();
    m_weight[0] = m_mw;
    setMolecularWeight(0,m_mw);
    double one = 1.0;
    setMoleFractions(&one);
    double cp0_R, h0_RT, s0_R, T0, p;
    T0 = 298.15;
    if (T0 < m_sub->Tcrit()) {
      m_sub->Set(tpx::TX, T0, 1.0);
      p = 0.01*m_sub->P();
    }
    else {
      p = 0.001*m_sub->Pcrit();
    }
    p = 0.001 * p;
    m_sub->Set(tpx::TP, T0, p);
        
    m_spthermo->update_one(0, T0, &cp0_R, &h0_RT, &s0_R);
    double s_R = s0_R - log(p/refPressure());
    m_sub->setStdState(h0_RT*GasConstant*298.15/m_mw,
		       s_R*GasConstant/m_mw, T0, p);
    if (m_verbose) {
      writelog("PureFluidPhase::initThermo: initialized phase "
	       +id()+"\n");
    }
  }

  void PureFluidPhase::
  setParametersFromXML(const XML_Node& eosdata) {
    eosdata._require("model","PureFluid");
    m_subflag = atoi(eosdata["fluid_type"].c_str());
    if (m_subflag < 0) 
      throw CanteraError("PureFluidPhase::setParametersFromXML",
			 "missing or negative substance flag");
  }

  doublereal PureFluidPhase::
  enthalpy_mole() const {
    setTPXState();
    doublereal h = m_sub->h() * m_mw;
    check(h);
    return h;            
  }
        
  doublereal PureFluidPhase::
  intEnergy_mole() const {
    setTPXState();
    doublereal u = m_sub->u() * m_mw;
    check(u);
    return u;            
  }

  doublereal PureFluidPhase::
  entropy_mole() const {
    setTPXState();
    doublereal s = m_sub->s() * m_mw;
    check(s);
    return s;            
  }

  doublereal PureFluidPhase::
  gibbs_mole() const {
    setTPXState();
    doublereal g = m_sub->g() * m_mw;
    check(g);
    return g;            
  }

  doublereal PureFluidPhase::
  cp_mole() const {
    setTPXState();
    doublereal cp = m_sub->cp() * m_mw;
    check(cp);
    return cp;            
  }

  doublereal PureFluidPhase::
  cv_mole() const {
    setTPXState();
    doublereal cv = m_sub->cv() * m_mw;
    check(cv);
    return cv;
  }
        
  doublereal PureFluidPhase::
  pressure() const {
    setTPXState();
    doublereal p = m_sub->P();
    check(p);
    return p;
  }
  //====================================================================================================================     
  void PureFluidPhase::
  setPressure(doublereal p) {
    Set(tpx::TP, temperature(), p);
    setDensity(1.0/m_sub->v());
    check();
  }
  //====================================================================================================================
  void PureFluidPhase::Set(int n, double x, double y) const {
    try { 
      m_sub->Set(n, x, y); 
    }
    catch(tpx::TPX_Error) {
      reportTPXError();
    }
  }
  //====================================================================================================================        
  void PureFluidPhase::setTPXState() const {
    Set(tpx::TV, temperature(), 1.0/density());
  }
  //====================================================================================================================  
  void PureFluidPhase::check(doublereal v) const {
    if (m_sub->Error() || v == tpx::Undef) {
      throw CanteraError("PureFluidPhase",string(tpx::errorMsg(
							       m_sub->Error())));
    }
  }
 //====================================================================================================================
  void PureFluidPhase::reportTPXError() const {
    string msg = tpx::TPX_Error::ErrorMessage;
    string proc = "tpx::"+tpx::TPX_Error::ErrorProcedure;
    throw CanteraError(proc,msg);
  }
 //====================================================================================================================

  doublereal PureFluidPhase::isothermalCompressibility() const {
    return m_sub->isothermalCompressibility();
  }
 //====================================================================================================================
  doublereal PureFluidPhase::thermalExpansionCoeff() const {
    return m_sub->thermalExpansionCoeff();
  }
  //====================================================================================================================
  tpx::Substance& PureFluidPhase::TPX_Substance() { return *m_sub; }
  //====================================================================================================================
  // Returns an array of partial molar enthalpies for the species
  // in the mixture. Units (J/kmol)
  /*
   * @param hbar    Output vector of species partial molar enthalpies.
   *                Length: m_kk. units are J/kmol.
   */
  void  PureFluidPhase::getPartialMolarEnthalpies(doublereal* hbar) const {
    hbar[0] = enthalpy_mole();
  }
  //====================================================================================================================
  // Returns an array of partial molar entropies of the species in the
  // solution. Units: J/kmol/K.
  /*
   * @param sbar    Output vector of species partial molar entropies.
   *                Length = m_kk. units are J/kmol/K.
   */
  void  PureFluidPhase::getPartialMolarEntropies(doublereal* sbar) const {
    sbar[0] = entropy_mole();
  }
  //====================================================================================================================
  // Return an array of partial molar internal energies for the 
  // species in the mixture.  Units: J/kmol.
  /*
   * @param ubar    Output vector of speciar partial molar internal energies.
   *                Length = m_kk. units are J/kmol.
   */
  void  PureFluidPhase::getPartialMolarIntEnergies(doublereal* ubar) const {
    ubar[0] = intEnergy_mole();
  }
  //====================================================================================================================
  // Return an array of partial molar heat capacities for the
  // species in the mixture.  Units: J/kmol/K
  /*
   * @param cpbar   Output vector of species partial molar heat 
   *                capacities at constant pressure.
   *                Length = m_kk. units are J/kmol/K.
   */
  void  PureFluidPhase::getPartialMolarCp(doublereal* cpbar) const {
    cpbar[0] = cp_mole();
  }
  //====================================================================================================================
  // Return an array of partial molar volumes for the
  // species in the mixture. Units: m^3/kmol.
  /*
   *  @param vbar   Output vector of speciar partial molar volumes.
   *                Length = m_kk. units are m^3/kmol.
   */
  void  PureFluidPhase::getPartialMolarVolumes(doublereal* vbar) const {
    vbar[0] = 1.0 / molarDensity();
  } 
  //====================================================================================================================
  int PureFluidPhase::standardStateConvention() const {
    return cSS_CONVENTION_TEMPERATURE;
  }
  //====================================================================================================================
  void  PureFluidPhase::getActivityConcentrations(doublereal* c) const {
    c[0] = 1.0;
  }
  //====================================================================================================================
  doublereal PureFluidPhase::standardConcentration(int k) const {
    return 1.0;
  }  
  //====================================================================================================================
  void  PureFluidPhase::getActivities(doublereal *a) const {
    a[0] = 1.0;
  }
  //====================================================================================================================
  // Get the array of chemical potentials at unit activity for the species
  // at their standard states at the current <I>T</I> and <I>P</I> of the solution.
  /*
   * These are the standard state chemical potentials \f$ \mu^0_k(T,P)
   * \f$. The values are evaluated at the current
   * temperature and pressure of the solution
   *
   * @param mu      Output vector of chemical potentials. 
   *                Length: m_kk.
   */
  void  PureFluidPhase::getStandardChemPotentials(doublereal* mu) const {
    mu[0] = gibbs_mole();
  }
  //====================================================================================================================
  //   Get the nondimensional Enthalpy functions for the species
  //   at their standard states at the current <I>T</I> and <I>P</I> of the solution.
  /*
   * @param hrt      Output vector of  nondimensional standard state enthalpies.
   *                 Length: m_kk.
   */
  void PureFluidPhase::getEnthalpy_RT(doublereal* hrt) const {
    doublereal rt = _RT();
    doublereal h = enthalpy_mole();
    hrt[0] = h / rt;
  }
  //====================================================================================================================
  //   Get the array of nondimensional Entropy functions for the
  //   standard state species at the current <I>T</I> and <I>P</I> of the solution.
  /*
   * @param sr   Output vector of  nondimensional standard state entropies.
   *             Length: m_kk.
   */
  void PureFluidPhase::getEntropy_R(doublereal* sr) const {
    doublereal s = entropy_mole();
    sr[0] = s / GasConstant;
  }
  //====================================================================================================================
  // Get the nondimensional Gibbs functions for the species
  // in their standard states at the current <I>T</I> and <I>P</I> of the solution.
  /*
   * @param grt  Output vector of nondimensional standard state gibbs free energies
   *             Length: m_kk.
   */
  void  PureFluidPhase::getGibbs_RT(doublereal* grt) const {
    doublereal rt = _RT();
    doublereal g = gibbs_mole();
    grt[0] = g / rt;
  }
  //====================================================================================================================
  //  Returns the vector of nondimensional enthalpies of the reference state at the current temperature
  //  of the solution and the reference pressure for the species.
  /*
   *  This base function will throw a CanteraException unless
   *  it is overwritten in a derived class.
   *
   * @param hrt     Output vector containing the nondimensional reference state enthalpies
   *                Length: m_kk.
   */
  void PureFluidPhase::getEnthalpy_RT_ref(doublereal *hrt) const {
    double psave = pressure();
    double t = temperature();
    //double pref = m_spthermo->refPressure();
    double plow = 1.0E-8;
    Set(tpx::TP, t, plow);
    getEnthalpy_RT(hrt);
    Set(tpx::TP, t, psave);
 
  }
  //====================================================================================================================
  //  Returns the vector of nondimensional Gibbs Free Energies of the reference state at the current temperature
  //  of the solution and the reference pressure for the species.
  /*
   * @param grt     Output vector containing the nondimensional reference state 
   *                Gibbs Free energies.  Length: m_kk.
   */
  void  PureFluidPhase::getGibbs_RT_ref(doublereal *grt) const {
    double psave = pressure();
    double t = temperature();
    double pref = m_spthermo->refPressure();
    double plow = 1.0E-8;
    Set(tpx::TP, t, plow);
    getGibbs_RT(grt);
    grt[0] += log(pref/plow);
    Set(tpx::TP, t, psave);
  }
  //====================================================================================================================
  //  Returns the vector of the gibbs function of the reference state at the current temperature
  //  of the solution and the reference pressure for the species.
  /*
   *  units = J/kmol
   *
   * @param g       Output vector containing the  reference state 
   *                Gibbs Free energies.  Length: m_kk. Units: J/kmol.
   */
  void PureFluidPhase::getGibbs_ref(doublereal *g) const {
    getGibbs_RT_ref(g);
    g[0] *= (GasConstant * temperature());
  }
  //====================================================================================================================
  //  Returns the vector of nondimensional entropies of the reference state at the current temperature
  //  of the solution and the reference pressure for each species.
  /*
   * @param er      Output vector containing the nondimensional reference state 
   *                entropies.  Length: m_kk.
   */
  void PureFluidPhase::getEntropy_R_ref(doublereal *er) const {
    double psave = pressure();
    double t = temperature();
    double pref = m_spthermo->refPressure();
    double plow = 1.0E-8;
    Set(tpx::TP, t, plow);
    getEntropy_R(er);
    er[0] -= log(pref/plow);
    Set(tpx::TP, t, psave);
  }
  //====================================================================================================================
  // critical temperature 
  doublereal PureFluidPhase::critTemperature() const { return m_sub->Tcrit(); }
  //====================================================================================================================
  /// critical pressure
  doublereal PureFluidPhase::critPressure() const { return m_sub->Pcrit(); }
  //====================================================================================================================
  /// critical density
  doublereal PureFluidPhase::critDensity() const { return 1.0/m_sub->Vcrit(); }
  //====================================================================================================================
        
  /// saturation temperature
  doublereal PureFluidPhase::satTemperature(doublereal p) const { 
    try {
      doublereal ts = m_sub->Tsat(p);
      return ts;
    }
    catch(tpx::TPX_Error) {
      reportTPXError();
      return -1.0;
    }
  }
  //====================================================================================================================
  void PureFluidPhase::setState_HP(doublereal h, doublereal p, 
				   doublereal tol) {
    Set(tpx::HP, h, p);
    setState_TR(m_sub->Temp(), 1.0/m_sub->v());
    check();
  }
  //====================================================================================================================
  void PureFluidPhase::setState_UV(doublereal u, doublereal v, 
				   doublereal tol) {
    Set(tpx::UV, u, v);
    setState_TR(m_sub->Temp(), 1.0/m_sub->v());
    check();
  }
  //====================================================================================================================
  void PureFluidPhase::setState_SV(doublereal s, doublereal v, 
				   doublereal tol) {
    Set(tpx::SV, s, v);
    setState_TR(m_sub->Temp(), 1.0/m_sub->v());
    check();
  }
 //====================================================================================================================
  void PureFluidPhase::setState_SP(doublereal s, doublereal p, 
				   doublereal tol) {
    Set(tpx::SP, s, p);
    setState_TR(m_sub->Temp(), 1.0/m_sub->v());
    check();
  }
  //====================================================================================================================
  // saturation pressure
  doublereal PureFluidPhase::satPressure(doublereal t) const {
    doublereal vsv = m_sub->v();
    try {
      Set(tpx::TV,t,vsv);
      doublereal ps = m_sub->Ps();
      return ps;
    }
    catch(tpx::TPX_Error) {
      reportTPXError();
      return -1.0;
    }
  }
  //====================================================================================================================
  doublereal PureFluidPhase::vaporFraction() const {
    setTPXState();
    doublereal x = m_sub->x();
    check(x);
    return x;
  }
  //====================================================================================================================
  void PureFluidPhase::setState_Tsat(doublereal t, doublereal x) {
    setTemperature(t);
    setTPXState();
    Set(tpx::TX, t, x);
    setDensity(1.0/m_sub->v());
    check();
  }
  //====================================================================================================================
  void PureFluidPhase::setState_Psat(doublereal p, doublereal x) {
    setTPXState();
    Set(tpx::PX, p, x);
    setTemperature(m_sub->Temp());
    setDensity(1.0/m_sub->v());
    check();
  }

  //====================================================================================================================
  /**
   * Format a summary of the mixture state for output.
   */           
  std::string PureFluidPhase::report(bool show_thermo) const {


    char p[800];
    string s = "";
    try {
      if (name() != "") {
	sprintf(p, " \n  %s:\n", name().c_str());
	s += p;
      }
      sprintf(p, " \n       temperature    %12.6g  K\n", temperature());
      s += p;
      sprintf(p, "          pressure    %12.6g  Pa\n", pressure());
      s += p;
      sprintf(p, "           density    %12.6g  kg/m^3\n", density());
      s += p;
      sprintf(p, "  mean mol. weight    %12.6g  amu\n", meanMolecularWeight());
      s += p;

      if (eosType() == cPureFluid) {
      	double xx = ((PureFluidPhase *) (this))->vaporFraction();
      	sprintf(p, "    vapor fraction    %12.6g \n", 
		xx); //th.vaporFraction());
      	s += p;
      }

      doublereal phi = electricPotential();
      if (phi != 0.0) {
	sprintf(p, "         potential    %12.6g  V\n", phi);
	s += p;
      }
      if (show_thermo) {
        sprintf(p, " \n");
        s += p;
        sprintf(p, "                          1 kg            1 kmol\n");
        s += p;
        sprintf(p, "                       -----------      ------------\n");
        s += p;
        sprintf(p, "          enthalpy    %12.6g     %12.4g     J\n", 
		enthalpy_mass(), enthalpy_mole());
        s += p;
        sprintf(p, "   internal energy    %12.6g     %12.4g     J\n", 
		intEnergy_mass(), intEnergy_mole());
        s += p;
        sprintf(p, "           entropy    %12.6g     %12.4g     J/K\n", 
		entropy_mass(), entropy_mole());
        s += p;
        sprintf(p, "    Gibbs function    %12.6g     %12.4g     J\n", 
		gibbs_mass(), gibbs_mole());
        s += p;
        sprintf(p, " heat capacity c_p    %12.6g     %12.4g     J/K\n", 
		cp_mass(), cp_mole());
        s += p;
        try {
	  sprintf(p, " heat capacity c_v    %12.6g     %12.4g     J/K\n", 
		  cv_mass(), cv_mole());
	  s += p;
        }
        catch(CanteraError) {
	  sprintf(p, " heat capacity c_v    <not implemented>       \n");
	  s += p;
        }
      }

      size_t kk = nSpecies();
      array_fp x(kk);
      array_fp y(kk);
      array_fp mu(kk);
      getMoleFractions(&x[0]);
      getMassFractions(&y[0]);
      getChemPotentials(&mu[0]);
      doublereal rt = GasConstant * temperature(); 
      //if (th.nSpecies() > 1) {

      if (show_thermo) {
	sprintf(p, " \n                           X     "
		"            Y          Chem. Pot. / RT    \n");
	s += p;
	sprintf(p, "                     -------------     "
		"------------     ------------\n");
	s += p;
	for (size_t k = 0; k < kk; k++) {
	  if (x[k] > SmallNumber) {
	    sprintf(p, "%18s   %12.6g     %12.6g     %12.6g\n", 
		    speciesName(k).c_str(), x[k], y[k], mu[k]/rt);
	  }
	  else {
	    sprintf(p, "%18s   %12.6g     %12.6g     \n", 
		    speciesName(k).c_str(), x[k], y[k]);
	  }
	  s += p;
	}
      }
      else {
	sprintf(p, " \n                           X"
		"Y\n");
	s += p;
	sprintf(p, "                     -------------"
		"     ------------\n");
	s += p;
	for (size_t k = 0; k < kk; k++) {
	  sprintf(p, "%18s   %12.6g     %12.6g\n", 
		  speciesName(k).c_str(), x[k], y[k]);
	  s += p;
	}
      }
    }
    //}
    catch (CanteraError) {
      ;
    }
    return s;
  }
  //====================================================================================================================
  /*
   * Format a summary of the mixture state for output.
   */           
  void PureFluidPhase::reportCSV(std::ofstream& csvFile) const {


    csvFile.precision(3);
    int tabS = 15;
    int tabM = 30;
    int tabL = 40;
    try {
      if (name() != "") {
	csvFile << "\n"+name()+"\n\n";
      }
      csvFile << setw(tabL) << "temperature (K) =" << setw(tabS) << temperature() << endl;
      csvFile << setw(tabL) << "pressure (Pa) =" << setw(tabS) << pressure() << endl;
      csvFile << setw(tabL) << "density (kg/m^3) =" << setw(tabS) << density() << endl;
      csvFile << setw(tabL) << "mean mol. weight (amu) =" << setw(tabS) << meanMolecularWeight() << endl;
      csvFile << setw(tabL) << "potential (V) =" << setw(tabS) << electricPotential() << endl;   
      if (eosType() == cPureFluid) {
      	double xx = ((PureFluidPhase *) (this))->vaporFraction();
	csvFile << setw(tabL) << "vapor fraction = " << setw(tabS) << xx << endl;
      }
      csvFile << endl;
      
      csvFile << setw(tabL) << "enthalpy (J/kg) = " << setw(tabS) << enthalpy_mass() << setw(tabL) << "enthalpy (J/kmol) = " << setw(tabS) << enthalpy_mole() << endl;
      csvFile << setw(tabL) << "internal E (J/kg) = " << setw(tabS) << intEnergy_mass() << setw(tabL) << "internal E (J/kmol) = " << setw(tabS) << intEnergy_mole() << endl;
      csvFile << setw(tabL) << "entropy (J/kg) = " << setw(tabS) << entropy_mass() << setw(tabL) << "entropy (J/kmol) = " << setw(tabS) << entropy_mole() << endl;
      csvFile << setw(tabL) << "Gibbs (J/kg) = " << setw(tabS) << gibbs_mass() << setw(tabL) << "Gibbs (J/kmol) = " << setw(tabS) << gibbs_mole() << endl;
      csvFile << setw(tabL) << "heat capacity c_p (J/K/kg) = " << setw(tabS) << cp_mass() << setw(tabL) << "heat capacity c_p (J/K/kmol) = " << setw(tabS) << cp_mole() << endl;
      csvFile << setw(tabL) << "heat capacity c_v (J/K/kg) = " << setw(tabS) << cv_mass() << setw(tabL) << "heat capacity c_v (J/K/kmol) = " << setw(tabS) << cv_mole() << endl;
     
      csvFile.precision(8);

<<<<<<< HEAD
      int kk = nSpecies();
      double x[kk];
      double y[kk];
      double mu[kk];
      double a[kk];
      double ac[kk];
      double hbar[kk];
      double sbar[kk];
      double ubar[kk];
      double cpbar[kk];
      double vbar[kk];
      vector<std::string> pNames;
      vector<double*> data;
=======
      size_t kk = nSpecies();
      std::vector<double> x(kk, 0.0);
      std::vector<double> y(kk, 0.0);
      std::vector<double> mu(kk, 0.0);
      std::vector<double> a(kk, 0.0);
      std::vector<double> ac(kk, 0.0);
      std::vector<double> hbar(kk, 0.0);
      std::vector<double> sbar(kk, 0.0);
      std::vector<double> ubar(kk, 0.0);
      std::vector<double> cpbar(kk, 0.0);
      std::vector<double> vbar(kk, 0.0);
      std::vector<std::string> pNames;
      std::vector<double*> data;
>>>>>>> 8f5c6f4d

      getMoleFractions(x);
      pNames.push_back("X");
      data.push_back(x);
      try{
	getMassFractions(y);
	pNames.push_back("Y");
	data.push_back(y);
      }
      catch (CanteraError) {;}
      try{
	getChemPotentials(mu);
	pNames.push_back("Chem. Pot (J/kmol)");
	data.push_back(mu);
      }
      catch (CanteraError) {;}
      try{
	getActivities(a);
	pNames.push_back("Activity");
	data.push_back(a);
      }
      catch (CanteraError) {;}
      try{
	getActivityCoefficients(ac);
	pNames.push_back("Act. Coeff.");
	data.push_back(ac);
      }
      catch (CanteraError) {;}
      try{
	getPartialMolarEnthalpies(hbar);
	pNames.push_back("Part. Mol Enthalpy (J/kmol)");
	data.push_back(hbar);
      }
      catch (CanteraError) {;}
      try{
	getPartialMolarEntropies(sbar);
	pNames.push_back("Part. Mol. Entropy (J/K/kmol)");
	data.push_back(sbar);
      }
      catch (CanteraError) {;}
      try{
	getPartialMolarIntEnergies(ubar);
	pNames.push_back("Part. Mol. Energy (J/kmol)");
	data.push_back(ubar);
      }
      catch (CanteraError) {;}
      try{
	getPartialMolarCp(cpbar);
	pNames.push_back("Part. Mol. Cp (J/K/kmol");
	data.push_back(cpbar);
      }
      catch (CanteraError) {;}
      try{
	getPartialMolarVolumes(vbar);
	pNames.push_back("Part. Mol. Cv (J/K/kmol)");
	data.push_back(vbar);
      }
      catch (CanteraError) {;}

      csvFile << endl << setw(tabS) << "Species,";
      for ( int i = 0; i < (int)pNames.size(); i++ ){
	csvFile << setw(tabM) << pNames[i] << ",";
      }
      csvFile << endl;
      /*
	csvFile.fill('-');
	csvFile << setw(tabS+(tabM+1)*pNames.size()) << "-\n";
	csvFile.fill(' ');
      */
      for (size_t k = 0; k < kk; k++) {
	csvFile << setw(tabS) << speciesName(k) + ",";
	if (x[k] > SmallNumber) {
	  for ( int i = 0; i < (int)pNames.size(); i++ ){
	    csvFile << setw(tabM) << data[i][k] << ",";
	  }
	  csvFile << endl;
	}
	else{
	  for ( int i = 0; i < (int)pNames.size(); i++ ){
	    csvFile << setw(tabM) << 0 << ",";
	  }
	  csvFile << endl;
	}
      }
    }
    catch (CanteraError) {
      ;
    } 
  }   
}

#endif  // WITH_PURE_FLUIDS<|MERGE_RESOLUTION|>--- conflicted
+++ resolved
@@ -16,13 +16,9 @@
 #include <cstdlib>
 #include <iomanip>
 
-<<<<<<< HEAD
-using namespace std;
-=======
 using std::string;
 using std::endl;
 using std::setw;
->>>>>>> 8f5c6f4d
 
 namespace Cantera {
 
@@ -651,21 +647,6 @@
      
       csvFile.precision(8);
 
-<<<<<<< HEAD
-      int kk = nSpecies();
-      double x[kk];
-      double y[kk];
-      double mu[kk];
-      double a[kk];
-      double ac[kk];
-      double hbar[kk];
-      double sbar[kk];
-      double ubar[kk];
-      double cpbar[kk];
-      double vbar[kk];
-      vector<std::string> pNames;
-      vector<double*> data;
-=======
       size_t kk = nSpecies();
       std::vector<double> x(kk, 0.0);
       std::vector<double> y(kk, 0.0);
@@ -679,7 +660,6 @@
       std::vector<double> vbar(kk, 0.0);
       std::vector<std::string> pNames;
       std::vector<double*> data;
->>>>>>> 8f5c6f4d
 
       getMoleFractions(x);
       pNames.push_back("X");
