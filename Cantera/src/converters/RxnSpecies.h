/**
 *  @file RxnSpecies.h
 *
 */

// Copyright 2001  California Institute of Technology


#ifndef CKR_RXNSPECIES_H
#define CKR_RXNSPECIES_H

#include <string>
#include <vector>
<<<<<<< HEAD

namespace ckr {

    typedef vector_int             group_t;
    typedef std::vector<group_t>   grouplist_t; 
=======
//#include "Cantera.h"

namespace ckr {

    typedef vector_int group_t;
    typedef std::vector<group_t> grouplist_t;

>>>>>>> 8f5c6f4d

/**
 * A class for species in a reaction.
 *
 */
class RxnSpecies {
public:
    RxnSpecies() :
      number(0) {}
    std::string    name;        //!< The name of the object.
    double         number;      //!< The number of units (molecules, etc.).
    grouplist_t    groups;
};

}

#endif<|MERGE_RESOLUTION|>--- conflicted
+++ resolved
@@ -11,21 +11,11 @@
 
 #include <string>
 #include <vector>
-<<<<<<< HEAD
-
-namespace ckr {
-
-    typedef vector_int             group_t;
-    typedef std::vector<group_t>   grouplist_t; 
-=======
-//#include "Cantera.h"
 
 namespace ckr {
 
     typedef vector_int group_t;
     typedef std::vector<group_t> grouplist_t;
-
->>>>>>> 8f5c6f4d
 
 /**
  * A class for species in a reaction.
